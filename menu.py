import random
from math import ceil
from enum import Enum
from typing import List, Optional, Tuple

import pyxel

from calculator import clamp
from catalogue import BLESSINGS, FACTION_DETAILS, VICTORY_TYPE_COLOURS, get_unlockable_improvements, IMPROVEMENTS, \
    UNIT_PLANS, FACTION_COLOURS, PROJECTS
from models import GameConfig, VictoryType, Faction, ProjectType


class MainMenuOption(Enum):
    """
    Represents the options the player can choose from the main menu.
    """
    NEW_GAME = "New Game"
    LOAD_GAME = "Load Game"
    WIKI = "Wiki"
    EXIT = "Exit"


class SetupOption(Enum):
    """
    Represents the options the player can choose from the game setup screen.
    """
    PLAYER_FACTION = "FACTION"
    PLAYER_COUNT = "COUNT"
    BIOME_CLUSTERING = "BIOME"
    FOG_OF_WAR = "FOG"
    CLIMATIC_EFFECTS = "CLIMATE"
    START_GAME = "START"


class WikiOption(Enum):
    """
    Represents the options the player can choose from the wiki.
    """
    VICTORIES = "VIC"
    FACTIONS = "FAC"
    CLIMATE = "CLIM"
    BLESSINGS = "BLS"
    IMPROVEMENTS = "IMP"
    PROJECTS = "PRJ"
    UNITS = "UNITS"
    BACK = "BACK"

MenuOptions = SetupOption | WikiOption | MainMenuOption | VictoryType

class Menu:
    """
    The class responsible for drawing and navigating the menu.
    """
    def __init__(self):
        """
        Initialise the menu with a random background image on the main menu.
        """
        self.main_menu_option = MainMenuOption.NEW_GAME
        random.seed()
        self.image_bank = random.randint(0, 5)
        self.in_game_setup = False
        self.loading_game = False
        self.in_wiki = False
        self.wiki_option = WikiOption.VICTORIES
        self.wiki_showing = None
        self.victory_type = VictoryType.ELIMINATION
        self.blessing_boundaries = 0, 3
        self.improvement_boundaries = 0, 3
        self.unit_boundaries = 0, 9
        self.saves: List[str] = []
        self.save_idx: Optional[int] = 0
        self.setup_option = SetupOption.PLAYER_FACTION
        self.faction_idx = 0
        self.player_count = 2
        self.biome_clustering_enabled = True
        self.fog_of_war_enabled = True
        self.climatic_effects_enabled = True
        self.showing_night = False
        self.faction_colours: List[Tuple[Faction, int]] = list(FACTION_COLOURS.items())
        self.showing_faction_details = False
        self.faction_wiki_idx = 0
        self.load_game_boundaries = 0, 9
        self.load_failed = False

    def draw(self):
        """
        Draws the menu, based on where we are in it.
        """
        # Draw the background. Based on the image bank number, we determine which resource file should be used.
        background_path = f"resources/background{ceil((self.image_bank + 1) / 3)}.pyxres"
        pyxel.load(background_path)
        pyxel.blt(0, 0, self.image_bank % 3, 0, 0, 200, 200)

        if self.in_game_setup:
            pyxel.rectb(20, 20, 160, 154, pyxel.COLOR_WHITE)
            pyxel.rect(21, 21, 158, 152, pyxel.COLOR_BLACK)
            pyxel.text(81, 25, "Game Setup", pyxel.COLOR_WHITE)
            pyxel.text(28, 40, "Player Faction", self.get_option_colour(SetupOption.PLAYER_FACTION))
            faction_offset = 50 - pow(len(self.faction_colours[self.faction_idx][0]), 1.4)
            if self.faction_idx == 0:
                pyxel.text(100 + faction_offset, 40, f"{self.faction_colours[self.faction_idx][0]} ->",
                           self.faction_colours[self.faction_idx][1])
            elif self.faction_idx == len(self.faction_colours) - 1:
                pyxel.text(95 + faction_offset, 40, f"<- {self.faction_colours[self.faction_idx][0]}",
                           self.faction_colours[self.faction_idx][1])
            else:
                pyxel.text(88 + faction_offset, 40, f"<- {self.faction_colours[self.faction_idx][0]} ->",
                           self.faction_colours[self.faction_idx][1])
            pyxel.text(26, 50, "(Press F to show more faction details)", pyxel.COLOR_WHITE)
            pyxel.text(28, 65, "Player Count", self.get_option_colour(SetupOption.PLAYER_COUNT))
            match self.player_count:
                case 2:
                    pyxel.text(140, 65, "2 ->", pyxel.COLOR_WHITE)
                case 14:
                    pyxel.text(130, 65, "<- 14", pyxel.COLOR_WHITE)
                case _:
                    pyxel.text(130, 65, f"<- {self.player_count} ->", pyxel.COLOR_WHITE)

            pyxel.text(28, 85, "Biome Clustering", self.get_option_colour(SetupOption.BIOME_CLUSTERING))
            if self.biome_clustering_enabled:
                pyxel.text(125, 85, "<- Enabled", pyxel.COLOR_GREEN)
            else:
                pyxel.text(125, 85, "Disabled ->", pyxel.COLOR_RED)
            pyxel.text(28, 105, "Fog of War", self.get_option_colour(SetupOption.FOG_OF_WAR))
            if self.fog_of_war_enabled:
                pyxel.text(125, 105, "<- Enabled", pyxel.COLOR_GREEN)
            else:
                pyxel.text(125, 105, "Disabled ->", pyxel.COLOR_RED)
            pyxel.text(28, 125, "Climatic Effects", self.get_option_colour(SetupOption.CLIMATIC_EFFECTS))
            if self.climatic_effects_enabled:
                pyxel.text(125, 125, "<- Enabled", pyxel.COLOR_GREEN)
            else:
                pyxel.text(125, 125, "Disabled ->", pyxel.COLOR_RED)
            pyxel.text(81, 150, "Start Game", self.get_option_colour(SetupOption.START_GAME))
            pyxel.text(52, 160, "(Press SPACE to go back)", pyxel.COLOR_WHITE)

            if self.showing_faction_details:
                pyxel.load("resources/sprites.pyxres")
                pyxel.rectb(30, 30, 140, 124, pyxel.COLOR_WHITE)
                pyxel.rect(31, 31, 138, 122, pyxel.COLOR_BLACK)
                pyxel.text(70, 35, "Faction Details", pyxel.COLOR_WHITE)
                pyxel.text(35, 50, str(self.faction_colours[self.faction_idx][0].value),
                           self.faction_colours[self.faction_idx][1])
                pyxel.text(35, 110, "Recommended victory:", pyxel.COLOR_WHITE)

                # Draw the buff and debuff text for the currently selected faction.
                faction_detail = FACTION_DETAILS[self.faction_idx]
                pyxel.text(35, 70, faction_detail.buff, pyxel.COLOR_GREEN)
                pyxel.text(35, 90, faction_detail.debuff, pyxel.COLOR_RED)
                pyxel.text(25, 170, faction_detail.rec_victory_type,
                              VICTORY_TYPE_COLOURS[faction_detail.rec_victory_type])
                pyxel.blt(150, 48, 0, self.faction_idx * 8, 92, 8, 8)
                if self.faction_idx != 0:
                    pyxel.text(35, 140, "<-", pyxel.COLOR_WHITE)
                    pyxel.blt(45, 138, 0, (self.faction_idx - 1) * 8, 92, 8, 8)
                pyxel.text(65, 140, "Press F to go back", pyxel.COLOR_WHITE)
                if self.faction_idx != len(self.faction_colours) - 1:
                    pyxel.blt(148, 138, 0, (self.faction_idx + 1) * 8, 92, 8, 8)
                    pyxel.text(158, 140, "->", pyxel.COLOR_WHITE)
        elif self.loading_game:
            pyxel.load("resources/sprites.pyxres")
<<<<<<< HEAD
            pyxel.rectb(20, 20, 160, 144, pyxel.COLOR_WHITE)
            pyxel.rect(21, 21, 158, 142, pyxel.COLOR_BLACK)
            pyxel.text(81, 25, "Load Game", pyxel.COLOR_WHITE)
            for idx, save in enumerate(self.saves):
                if self.load_game_boundaries[0] <= idx <= self.load_game_boundaries[1]:
                    pyxel.text(25, 35 + (idx - self.load_game_boundaries[0]) * 10, save, pyxel.COLOR_WHITE)
                    pyxel.text(150, 35 + (idx - self.load_game_boundaries[0]) * 10, "Load",
                               pyxel.COLOR_RED if self.save_idx is idx else pyxel.COLOR_WHITE)
            if self.load_game_boundaries[1] != len(self.saves) - 1:
                self.draw_paragraph(147, 135, "More down!", 5)
                pyxel.blt(167, 136, 0, 0, 76, 8, 8)
            pyxel.text(56, 152, "Press SPACE to go back", pyxel.COLOR_WHITE)
=======

            if self.load_failed:
                pyxel.rectb(24, 75, 152, 60, pyxel.COLOR_WHITE)
                pyxel.rect(25, 76, 150, 58, pyxel.COLOR_BLACK)
                pyxel.text(85, 81, "Oh no!", pyxel.COLOR_RED)
                pyxel.text(35, 92, "Error: This game save is invalid.", pyxel.COLOR_RED)
                pyxel.text(55, 100, "It's either corrupted or", pyxel.COLOR_RED)
                pyxel.text(43, 108, "incompatible with this version.", pyxel.COLOR_RED)

                pyxel.text(56, 120, "Press SPACE to go back", pyxel.COLOR_WHITE)
            else:
                pyxel.rectb(20, 20, 160, 144, pyxel.COLOR_WHITE)
                pyxel.rect(21, 21, 158, 142, pyxel.COLOR_BLACK)
                pyxel.text(81, 25, "Load Game", pyxel.COLOR_WHITE)
                for idx, save in enumerate(self.saves):
                    if self.load_game_boundaries[0] <= idx <= self.load_game_boundaries[1]:
                        pyxel.text(25, 35 + (idx - self.load_game_boundaries[0]) * 10, save, pyxel.COLOR_WHITE)
                        pyxel.text(150, 35 + (idx - self.load_game_boundaries[0]) * 10, "Load",
                                   pyxel.COLOR_RED if self.save_idx is idx else pyxel.COLOR_WHITE)
                if self.load_game_boundaries[1] != len(self.saves) - 1:
                    pyxel.text(147, 135, "More", pyxel.COLOR_WHITE)
                    pyxel.text(147, 141, "down!", pyxel.COLOR_WHITE)
                    pyxel.blt(167, 136, 0, 0, 76, 8, 8)
                pyxel.text(56, 152, "Press SPACE to go back", pyxel.COLOR_WHITE)
>>>>>>> bc810e0d
        elif self.in_wiki:
            match self.wiki_showing:
                case WikiOption.VICTORIES:
                    pyxel.load("resources/sprites.pyxres")
                    pyxel.rectb(20, 20, 160, 144, pyxel.COLOR_WHITE)
                    pyxel.rect(21, 21, 158, 142, pyxel.COLOR_BLACK)
                    pyxel.text(82, 30, "Victories", pyxel.COLOR_WHITE)
                    pyxel.text(56, 152, "Press SPACE to go back", pyxel.COLOR_WHITE)
                    match self.victory_type:
                        case VictoryType.ELIMINATION:
                            pyxel.text(80, 40, "ELIMINATION", pyxel.COLOR_RED)
                            pyxel.text(25, 50, "Objective:", pyxel.COLOR_WHITE)
                            pyxel.text(30, 60, "Take control of all settlements", pyxel.COLOR_WHITE)
                            self.draw_paragraph(30, 60, "Take control of all settlements", 36)
                            pyxel.line(24, 70, 175, 70, pyxel.COLOR_GRAY)
                            self.draw_paragraph(25, 75, """Like any strong leader, you want the best for your people.
                                                However, constant attacks by filthy Heathens and enemy troops are
                                                enough to wear any great leader down. It is time to put an end to this,
                                                and become the one true empire. Other empires will wither at your
                                                blade, and they will be all the more thankful for it.""", 38)
                            pyxel.blt(158, 150, 0, 8, 28, 8, 8)
                            pyxel.text(168, 152, "->", pyxel.COLOR_WHITE)
                        case VictoryType.JUBILATION:
                            pyxel.text(80, 40, "JUBILATION", pyxel.COLOR_GREEN)
                            pyxel.text(25, 50, "Objective:", pyxel.COLOR_WHITE)
                            self.draw_paragraph(30, 60, "Maintain 100% satisfaction in 5+ settlements for 25 turns", 36)
                            pyxel.line(24, 76, 175, 76, pyxel.COLOR_GRAY)
                            self.draw_paragraph(25, 81, """Your rule as leader is solid, your subjects faithful. But
                                                there is something missing. Your subjects, while not rebellious, do not
                                                have the love for you that you so desire. So be it. You will fill your
                                                empire with bread and circuses; your subjects will be the envy of all!
                                                And quietly, your rule will be unquestioned.""", 38)
                            pyxel.text(25, 152, "<-", pyxel.COLOR_WHITE)
                            pyxel.blt(35, 150, 0, 0, 36, 8, 8)
                            pyxel.blt(158, 150, 0, 8, 44, 8, 8)
                            pyxel.text(168, 152, "->", pyxel.COLOR_WHITE)
                        case VictoryType.GLUTTONY:
                            pyxel.text(84, 40, "GLUTTONY", pyxel.COLOR_GREEN)
                            pyxel.text(25, 50, "Objective:", pyxel.COLOR_WHITE)
                            self.draw_paragraph(30, 60, "Reach level 10 in 10+ settlements", 36)
                            pyxel.line(24, 70, 175, 70, pyxel.COLOR_GRAY)
                            self.draw_paragraph(25, 75, """There is nothing more satisfying as a leader than tucking
                                                into a generous meal prepared by your servants. But as a benevolent
                                                leader, you question why you alone can enjoy such luxuries. You resolve
                                                to make it your mission to feed the masses, grow your empire and spread
                                                around the plains!""",
                                                38)
                            pyxel.text(25, 152, "<-", pyxel.COLOR_WHITE)
                            pyxel.blt(35, 150, 0, 8, 28, 8, 8)
                            pyxel.blt(158, 150, 0, 0, 44, 8, 8)
                            pyxel.text(168, 152, "->", pyxel.COLOR_WHITE)
                        case VictoryType.AFFLUENCE:
                            pyxel.text(82, 40, "AFFLUENCE", pyxel.COLOR_YELLOW)
                            pyxel.text(25, 50, "Objective:", pyxel.COLOR_WHITE)
                            self.draw_paragraph(30, 60, "Accumulate 100,000 wealth over the course of the game", 36)
                            pyxel.line(24, 76, 175, 76, pyxel.COLOR_GRAY)
                            self.draw_paragraph(25, 81, """Your empire has fallen on hard times. Recent conflicts have
                                                not gone your way, your lands have been seized, and your treasuries are
                                                empty. This is no way for an empire to be. Your advisors tell you of
                                                untapped riches in the vast deserts. You make it your mission to
                                                squeeze every last copper out of those dunes, and out of the whole
                                                world!""", 38)
                            pyxel.text(25, 152, "<-", pyxel.COLOR_WHITE)
                            pyxel.blt(35, 150, 0, 8, 44, 8, 8)
                            pyxel.blt(158, 150, 0, 16, 44, 8, 8)
                            pyxel.text(168, 152, "->", pyxel.COLOR_WHITE)
                        case VictoryType.VIGOUR:
                            pyxel.text(88, 40, "VIGOUR", pyxel.COLOR_ORANGE)
                            pyxel.text(25, 45, "Objectives:", pyxel.COLOR_WHITE)
                            self.draw_paragraph(30, 55, "Undergo the Ancient History blessing", 36)
                            self.draw_paragraph(30, 65, "Construct the holy sanctum in a settlement", 36)
                            pyxel.line(24, 77, 175, 77, pyxel.COLOR_GRAY)
                            self.draw_paragraph(25, 80, """You have always been fascinated with the bygone times of
                                                your empire and its rich history. There is never a better time than
                                                the present to devote some time to your studies. Your advisors tell
                                                you that the educated among your subjects have been doing some
                                                research recently, and have unearthed the plans for some form of Holy
                                                Sanctum. You make it your mission to construct said sanctum.""", 38)
                            pyxel.text(25, 152, "<-", pyxel.COLOR_WHITE)
                            pyxel.blt(35, 150, 0, 0, 44, 8, 8)
                            pyxel.blt(158, 151, 0, 24, 44, 8, 8)
                            pyxel.text(168, 152, "->", pyxel.COLOR_WHITE)
                        case VictoryType.SERENDIPITY:
                            pyxel.text(78, 40, "SERENDIPITY", pyxel.COLOR_PURPLE)
                            pyxel.text(25, 50, "Objective:", pyxel.COLOR_WHITE)
                            self.draw_paragraph(30, 60, """Undergo the three blessings of ardour: the pieces of
                                                strength, passion, and divinity.""", 36)
                            pyxel.line(24, 82, 175, 82, pyxel.COLOR_GRAY)
                            self.draw_paragraph(25, 87, """Local folklore has always said that a man of the passions
                                                was a man unparalleled amongst his peers. You have long aspired to be
                                                such a man, and such a leader. You consult your local sects and are
                                                informed that you are now ready to make the arduous journey of
                                                enlightenment and fulfillment. You grasp the opportunity with two
                                                hands, as a blessed man.""", 38)
                            pyxel.text(25, 152, "<-", pyxel.COLOR_WHITE)
                            pyxel.blt(35, 150, 0, 16, 44, 8, 8)
                case WikiOption.FACTIONS:
                    pyxel.load("resources/sprites.pyxres")
                    pyxel.rectb(20, 10, 160, 184, pyxel.COLOR_WHITE)
                    pyxel.rect(21, 11, 158, 182, pyxel.COLOR_BLACK)
                    pyxel.text(85, 15, "Factions", pyxel.COLOR_WHITE)
                    pyxel.text(25, 30, str(self.faction_colours[self.faction_wiki_idx][0].value),
                               self.faction_colours[self.faction_wiki_idx][1])
                    pyxel.blt(160, 28, 0, self.faction_wiki_idx * 8, 92, 8, 8)
                    pyxel.line(24, 137, 175, 137, pyxel.COLOR_GRAY)
                    pyxel.text(25, 160, "Recommended victory:", pyxel.COLOR_WHITE)
                    if self.faction_wiki_idx != 0:
                        pyxel.text(25, 180, "<-", pyxel.COLOR_WHITE)
                        pyxel.blt(35, 178, 0, (self.faction_wiki_idx - 1) * 8, 92, 8, 8)
                    if self.faction_wiki_idx != len(self.faction_colours) - 1:
                        pyxel.blt(158, 178, 0, (self.faction_wiki_idx + 1) * 8, 92, 8, 8)
                        pyxel.text(168, 180, "->", pyxel.COLOR_WHITE)
                    pyxel.text(56, 180, "Press SPACE to go back", pyxel.COLOR_WHITE)

                    # Draw the faction details for the currently selected faction.
                    faction_detail = FACTION_DETAILS[self.faction_wiki_idx]
                    self.draw_paragraph(25, 40, faction_detail.lore, 38)
                    pyxel.text(25, 140, faction_detail.buff, pyxel.COLOR_GREEN)
                    pyxel.text(25, 150, faction_detail.debuff, pyxel.COLOR_RED)
                    pyxel.text(25, 170, faction_detail.rec_victory_type,
                              VICTORY_TYPE_COLOURS[faction_detail.rec_victory_type])
                case WikiOption.CLIMATE:
                    pyxel.load("resources/sprites.pyxres")
                    pyxel.rectb(20, 10, 160, 164, pyxel.COLOR_WHITE)
                    pyxel.rect(21, 11, 158, 162, pyxel.COLOR_BLACK)
                    pyxel.text(86, 15, "Climate", pyxel.COLOR_WHITE)
                    pyxel.text(56, 162, "Press SPACE to go back", pyxel.COLOR_WHITE)
                    if self.showing_night:
                        pyxel.blt(96, 25, 0, 8, 84, 8, 8)
                        pyxel.text(60, 35, "The Everlasting Night", pyxel.COLOR_DARK_BLUE)
                        self.draw_paragraph(25, 45, """It's part of the life in this world. It's the feeling running
                                            down your spine when you're walking the streets alone with only a torch to
                                            guide you. It's the devastation when this month's cultivation is smaller
                                            than the last. It's the agony of looking out on a field of crops that won't
                                            grow. It's the fear of cursed heathens that could be lurking around every
                                            corner, ready to pounce. It's life during the nighttime, and you pray to
                                            the passions that the dawn soon comes.""", 38)
                        pyxel.line(24, 127, 175, 127, pyxel.COLOR_GRAY)
                        pyxel.text(25, 130, "Effects", pyxel.COLOR_WHITE)
                        pyxel.text(25, 138, "Reduced vision/harvest", pyxel.COLOR_RED)
                        pyxel.text(25, 144, "Strengthened heathens", pyxel.COLOR_RED)
                        pyxel.text(25, 150, "Increased fortune", pyxel.COLOR_GREEN)
                        pyxel.text(25, 162, "<-", pyxel.COLOR_WHITE)
                        pyxel.blt(35, 161, 0, 0, 84, 8, 8)
                    else:
                        pyxel.blt(96, 25, 0, 0, 84, 8, 8)
                        pyxel.text(62, 35, "The Heat of the Sun", pyxel.COLOR_YELLOW)
                        self.draw_paragraph(25, 45, """Each of those on this land can testify to the toll it takes on
                                            you. From the heat of the sun when toiling in the fields, to the icy chill
                                            of the wind atop a mountain, it changes a man. But the climb is always
                                            worth the reward, and you truly feel one with the land as you gaze outward
                                            from the peak and fully absorb the graciousness of this world. This is
                                            home.""", 38)
                        pyxel.line(24, 109, 175, 109, pyxel.COLOR_GRAY)
                        pyxel.text(25, 114, "Effects", pyxel.COLOR_WHITE)
                        pyxel.text(25, 124, "Persistent map and vision", pyxel.COLOR_GREEN)
                        pyxel.blt(158, 161, 0, 8, 84, 8, 8)
                        pyxel.text(168, 162, "->", pyxel.COLOR_WHITE)
                case WikiOption.BLESSINGS:
                    pyxel.load("resources/sprites.pyxres")
                    pyxel.rectb(10, 20, 180, 154, pyxel.COLOR_WHITE)
                    pyxel.rect(11, 21, 178, 152, pyxel.COLOR_BLACK)
                    pyxel.text(82, 30, "Blessings", pyxel.COLOR_PURPLE)
                    pyxel.text(20, 40, "Name", pyxel.COLOR_WHITE)
                    pyxel.text(155, 40, "Cost", pyxel.COLOR_WHITE)
                    pyxel.blt(173, 39, 0, 24, 44, 8, 8)
                    for idx, blessing in enumerate(BLESSINGS.values()):
                        if self.blessing_boundaries[0] <= idx <= self.blessing_boundaries[1]:
                            adj_idx = idx - self.blessing_boundaries[0]
                            pyxel.text(20, 50 + adj_idx * 25, str(blessing.name), pyxel.COLOR_WHITE)
                            pyxel.text(160, 50 + adj_idx * 25, str(blessing.cost), pyxel.COLOR_WHITE)
                            pyxel.text(20, 57 + adj_idx * 25, str(blessing.description), pyxel.COLOR_WHITE)
                            imps = get_unlockable_improvements(blessing)
                            pyxel.text(20, 64 + adj_idx * 25, "U:", pyxel.COLOR_WHITE)
                            unlocked_names: List[str] = []
                            if len(imps) > 0:
                                for imp in imps:
                                    unlocked_names.append(imp.name)
                                if len(unlocked_names) > 0:
                                    pyxel.text(28, 64 + adj_idx * 25, ", ".join(unlocked_names), pyxel.COLOR_WHITE)
                                else:
                                    pyxel.text(28, 63 + adj_idx * 25, "victory", pyxel.COLOR_GREEN)
                            else:
                                pyxel.text(28, 63 + adj_idx * 25, "victory", pyxel.COLOR_GREEN)
                    pyxel.text(56, 162, "Press SPACE to go back", pyxel.COLOR_WHITE)
                    if self.blessing_boundaries[1] != len(BLESSINGS) - 1:
                        self.draw_paragraph(152, 155, "More down!", 5)
                        pyxel.blt(172, 156, 0, 0, 76, 8, 8)
                case WikiOption.IMPROVEMENTS:
                    pyxel.load("resources/sprites.pyxres")
                    pyxel.rectb(10, 20, 180, 154, pyxel.COLOR_WHITE)
                    pyxel.rect(11, 21, 178, 152, pyxel.COLOR_BLACK)
                    pyxel.text(78, 30, "Improvements", pyxel.COLOR_ORANGE)
                    pyxel.text(20, 40, "Name", pyxel.COLOR_WHITE)
                    pyxel.text(155, 40, "Cost", pyxel.COLOR_WHITE)
                    pyxel.blt(173, 39, 0, 16, 44, 8, 8)
                    for idx, imp in enumerate(IMPROVEMENTS):
                        if self.improvement_boundaries[0] <= idx <= self.improvement_boundaries[1]:
                            adj_offset = (idx - self.improvement_boundaries[0]) * 25
                            pyxel.text(20, 50 + adj_offset, str(imp.name), pyxel.COLOR_WHITE)
                            pyxel.text(160, 50 + adj_offset, str(imp.cost), pyxel.COLOR_WHITE)
                            pyxel.text(20, 57 + adj_offset, str(imp.description), pyxel.COLOR_WHITE)
                            effects = 0
                            if (wealth := imp.effect.wealth) != 0:
                                pyxel.text(20 + effects * 25, 64 + adj_offset, f"{wealth:+}", pyxel.COLOR_YELLOW)
                                effects += 1
                            if (harvest := imp.effect.harvest) != 0:
                                pyxel.text(20 + effects * 25, 64 + adj_offset, f"{harvest:+}", pyxel.COLOR_GREEN)
                                effects += 1
                            if (zeal := imp.effect.zeal) != 0:
                                pyxel.text(20 + effects * 25, 64 + adj_offset, f"{zeal:+}", pyxel.COLOR_RED)
                                effects += 1
                            if (fortune := imp.effect.fortune) != 0:
                                pyxel.text(20 + effects * 25, 64 + adj_offset, f"{fortune:+}", pyxel.COLOR_PURPLE)
                                effects += 1
                            if (strength := imp.effect.strength) != 0:
                                pyxel.blt(20 + effects * 25, 64 + adj_offset, 0, 0, 28, 8, 8)
                                pyxel.text(30 + effects * 25, 64 + adj_offset, f"{strength:+}", pyxel.COLOR_WHITE)
                                effects += 1
                            if (satisfaction := imp.effect.satisfaction) != 0:
                                satisfaction_u = 8 if satisfaction >= 0 else 16
                                pyxel.blt(20 + effects * 25, 64 + adj_offset, 0, satisfaction_u, 28, 8, 8)
                                pyxel.text(30 + effects * 25, 64 + adj_offset, f"{satisfaction:+}", pyxel.COLOR_WHITE)
                    pyxel.text(56, 162, "Press SPACE to go back", pyxel.COLOR_WHITE)
                    if self.improvement_boundaries[1] != len(IMPROVEMENTS) - 1:
                        self.draw_paragraph(152, 155, "More down!", 5)
                        pyxel.blt(172, 156, 0, 0, 76, 8, 8)
                case WikiOption.PROJECTS:
                    pyxel.load("resources/sprites.pyxres")
                    pyxel.rectb(10, 20, 180, 154, pyxel.COLOR_WHITE)
                    pyxel.rect(11, 21, 178, 152, pyxel.COLOR_BLACK)
                    pyxel.text(86, 30, "Projects", pyxel.COLOR_WHITE)
                    for idx, project in enumerate(PROJECTS):
                        pyxel.text(20, 42 + idx * 30, project.name, pyxel.COLOR_WHITE)
                        pyxel.text(20, 50 + idx * 30, project.description, pyxel.COLOR_WHITE)
                        match project.type:
                            case ProjectType.BOUNTIFUL:
                                pyxel.text(20, 58 + idx * 30, "Converts 25% of zeal to harvest.", pyxel.COLOR_GREEN)
                                pyxel.blt(166, 50 + idx * 30, 0, 8, 44, 8, 8)
                            case ProjectType.ECONOMICAL:
                                pyxel.text(20, 58 + idx * 30, "Converts 25% of zeal to wealth.", pyxel.COLOR_YELLOW)
                                pyxel.blt(166, 50 + idx * 30, 0, 0, 44, 8, 8)
                            case ProjectType.MAGICAL:
                                pyxel.text(20, 58 + idx * 30, "Converts 25% of zeal to fortune.", pyxel.COLOR_PURPLE)
                                pyxel.blt(166, 50 + idx * 30, 0, 24, 44, 8, 8)
                    pyxel.text(56, 162, "Press SPACE to go back", pyxel.COLOR_WHITE)
                case WikiOption.UNITS:
                    pyxel.load("resources/sprites.pyxres")
                    pyxel.rectb(10, 20, 180, 154, pyxel.COLOR_WHITE)
                    pyxel.rect(11, 21, 178, 152, pyxel.COLOR_BLACK)
                    pyxel.text(90, 30, "Units", pyxel.COLOR_WHITE)
                    pyxel.text(20, 40, "Name", pyxel.COLOR_WHITE)
                    pyxel.blt(90, 39, 0, 8, 36, 8, 8)
                    pyxel.blt(105, 39, 0, 0, 36, 8, 8)
                    pyxel.blt(115, 39, 0, 40, 36, 8, 8)
                    pyxel.blt(130, 39, 0, 16, 36, 8, 8)
                    pyxel.text(155, 40, "Cost", pyxel.COLOR_WHITE)
                    pyxel.blt(173, 39, 0, 16, 44, 8, 8)
                    for idx, unit in enumerate(UNIT_PLANS):
                        if self.unit_boundaries[0] <= idx <= self.unit_boundaries[1]:
                            adj_idx = idx - self.unit_boundaries[0]
                            pyxel.text(20, 50 + adj_idx * 10, str(unit.name),
                                       pyxel.COLOR_GREEN if unit.heals else pyxel.COLOR_WHITE)
                            pyxel.text(160, 50 + adj_idx * 10, str(unit.cost), pyxel.COLOR_WHITE)
                            pyxel.text(88, 50 + adj_idx * 10, str(unit.max_health), pyxel.COLOR_WHITE)
                            pyxel.text(108, 50 + adj_idx * 10, str(unit.power), pyxel.COLOR_WHITE)
                            pyxel.text(132, 50 + adj_idx * 10, str(unit.total_stamina), pyxel.COLOR_WHITE)
                    pyxel.text(56, 162, "Press SPACE to go back", pyxel.COLOR_WHITE)
                    if self.unit_boundaries[1] != len(UNIT_PLANS) - 1:
                        self.draw_paragraph(152, 155, "More down!", 5)
                        pyxel.blt(172, 156, 0, 0, 76, 8, 8)
                case _:
                    pyxel.rectb(60, 45, 80, 110, pyxel.COLOR_WHITE)
                    pyxel.rect(61, 46, 78, 108, pyxel.COLOR_BLACK)
                    pyxel.text(92, 50, "Wiki", pyxel.COLOR_WHITE)
                    pyxel.text(82, 65, "Victories", self.get_option_colour(WikiOption.VICTORIES))
                    pyxel.text(85, 75, "Factions", self.get_option_colour(WikiOption.FACTIONS))
                    pyxel.text(86, 85, "Climate", self.get_option_colour(WikiOption.CLIMATE))
                    pyxel.text(82, 95, "Blessings", self.get_option_colour(WikiOption.BLESSINGS))
                    pyxel.text(78, 105, "Improvements", self.get_option_colour(WikiOption.IMPROVEMENTS))
                    pyxel.text(84, 115, "Projects", self.get_option_colour(WikiOption.PROJECTS))
                    pyxel.text(90, 125, "Units", self.get_option_colour(WikiOption.UNITS))
                    pyxel.text(92, 145, "Back", self.get_option_colour(WikiOption.BACK))
        else:
            pyxel.rectb(75, 120, 50, 60, pyxel.COLOR_WHITE)
            pyxel.rect(76, 121, 48, 58, pyxel.COLOR_BLACK)
            pyxel.text(82, 125, "MICROCOSM", pyxel.COLOR_WHITE)
            pyxel.text(85, 140, "New Game", self.get_option_colour(MainMenuOption.NEW_GAME))
            pyxel.text(82, 150, "Load Game", self.get_option_colour(MainMenuOption.LOAD_GAME))
            pyxel.text(92, 160, "Wiki", self.get_option_colour(MainMenuOption.WIKI))
            pyxel.text(92, 170, "Exit", self.get_option_colour(MainMenuOption.EXIT))

    def navigate(self, up: bool = False, down: bool = False, left: bool = False, right: bool = False):
        """
        Navigate the menu based on the given arrow key pressed.
        :param up: Whether the up arrow key was pressed.
        :param down: Whether the down arrow key was pressed.
        :param left: Whether the left arrow key was pressed.
        :param right: Whether the right arrow key was pressed.
        """
        if down:
            # Ensure that players cannot navigate the root menu while the faction details overlay is being shown.
            if self.in_game_setup and not self.showing_faction_details:
                self.next_menu_option(self.setup_option, wrap_around=True)
            elif self.loading_game:
                if self.save_idx == self.load_game_boundaries[1] and self.save_idx < len(self.saves) - 1:
                    self.load_game_boundaries = self.load_game_boundaries[0] + 1, self.load_game_boundaries[1] + 1
                if 0 <= self.save_idx < len(self.saves) - 1:
                    self.save_idx += 1
            elif self.in_wiki:
                match self.wiki_showing:
                    case WikiOption.BLESSINGS:
                        if self.blessing_boundaries[1] < len(BLESSINGS) - 1:
                            self.blessing_boundaries = self.blessing_boundaries[0] + 1, self.blessing_boundaries[1] + 1
                    case WikiOption.IMPROVEMENTS:
                        if self.improvement_boundaries[1] < len(IMPROVEMENTS) - 1:
                            self.improvement_boundaries = \
                                self.improvement_boundaries[0] + 1, self.improvement_boundaries[1] + 1
                    case WikiOption.UNITS:
                        if self.unit_boundaries[1] < len(UNIT_PLANS) - 1:
                            self.unit_boundaries = self.unit_boundaries[0] + 1, self.unit_boundaries[1] + 1
                    case _:
                        self.next_menu_option(self.wiki_option, wrap_around=True)
            else:
                self.next_menu_option(self.main_menu_option, wrap_around=True)
        if up:
            # Ensure that players cannot navigate the root menu while the faction details overlay is being shown.
            if self.in_game_setup and not self.showing_faction_details:
                self.previous_menu_option(self.setup_option, wrap_around=True)
            elif self.loading_game:
                if self.save_idx > 0 and self.save_idx == self.load_game_boundaries[0]:
                    self.load_game_boundaries = self.load_game_boundaries[0] - 1, self.load_game_boundaries[1] - 1
                if self.save_idx > 0:
                    self.save_idx -= 1
            elif self.in_wiki:
                match self.wiki_showing:
                    case WikiOption.BLESSINGS:
                        if self.blessing_boundaries[0] > 0:
                            self.blessing_boundaries = self.blessing_boundaries[0] - 1, self.blessing_boundaries[1] - 1
                    case WikiOption.IMPROVEMENTS:
                        if self.improvement_boundaries[0] > 0:
                            self.improvement_boundaries = \
                                self.improvement_boundaries[0] - 1, self.improvement_boundaries[1] - 1
                    case WikiOption.UNITS:
                        if self.unit_boundaries[0] > 0:
                            self.unit_boundaries = self.unit_boundaries[0] - 1, self.unit_boundaries[1] - 1
                    case _:
                        self.previous_menu_option(self.wiki_option, wrap_around=True)
            else:
                self.previous_menu_option(self.main_menu_option, wrap_around=True)
        if left:
            if self.in_game_setup:
                match self.setup_option:
                    case SetupOption.PLAYER_FACTION:
                        self.faction_idx = clamp(self.faction_idx - 1, 0, len(self.faction_colours) - 1)
                    case SetupOption.PLAYER_COUNT:
                        self.player_count = max(2, self.player_count - 1)
                    case SetupOption.BIOME_CLUSTERING:
                        self.biome_clustering_enabled = False
                    case SetupOption.FOG_OF_WAR:
                        self.fog_of_war_enabled = False
                    case SetupOption.CLIMATIC_EFFECTS:
                        self.climatic_effects_enabled = False
            elif self.in_wiki and self.wiki_showing is WikiOption.VICTORIES:
                self.previous_menu_option(self.victory_type)
            elif self.in_wiki and self.wiki_showing is WikiOption.FACTIONS and self.faction_wiki_idx != 0:
                self.faction_wiki_idx -= 1
            elif self.in_wiki and self.wiki_showing is WikiOption.CLIMATE:
                self.showing_night = False
        if right:
            if self.in_game_setup:
                match self.setup_option:
                    case SetupOption.PLAYER_FACTION:
                        self.faction_idx = clamp(self.faction_idx + 1, 0, len(self.faction_colours) - 1)
                    case SetupOption.PLAYER_COUNT:
                        self.player_count = min(14, self.player_count + 1)
                    case SetupOption.BIOME_CLUSTERING:
                        self.biome_clustering_enabled = True
                    case SetupOption.FOG_OF_WAR:
                        self.fog_of_war_enabled = True
                    case SetupOption.CLIMATIC_EFFECTS:
                        self.climatic_effects_enabled = True
            elif self.in_wiki and self.wiki_showing is WikiOption.VICTORIES:
                self.next_menu_option(self.victory_type)
            elif self.in_wiki and self.wiki_showing is WikiOption.FACTIONS and \
                    self.faction_wiki_idx != len(self.faction_colours) - 1:
                self.faction_wiki_idx += 1
            elif self.in_wiki and self.wiki_showing is WikiOption.CLIMATE:
                self.showing_night = True

    def get_game_config(self) -> GameConfig:
        """
        Returns the game config based on the setup screen selections.
        :return: The appropriate GameConfig object.
        """
        return GameConfig(self.player_count, self.faction_colours[self.faction_idx][0], self.biome_clustering_enabled,
                          self.fog_of_war_enabled, self.climatic_effects_enabled)

    def next_menu_option(self, current_option: MenuOptions, wrap_around: bool = False) -> None:
        """
        Given a menu option, go to the next item within the list of the option's enums.
        :param current_option: The currently selected option.
        :param wrap_around: If true, then choosing to go the next option when at the end of the list will wrap around
                            to the start of the list.
        """
        current_option_idx = list(options_enum := type(current_option)).index(current_option)

        # Determine the index of the next option value.
        target_option_idx = (current_option_idx + 1) % len(options_enum)
        # If the currently selected option is the last option in the list and wrap-around is disabled, revert the index
        # to its original value. In other words, we're staying at the bottom of the list and not going back up.
        if (current_option_idx + 1) == len(options_enum) and not wrap_around:
            target_option_idx = current_option_idx

        target_option = list(options_enum)[target_option_idx]
        self.change_menu_option(target_option)

    def previous_menu_option(self, current_option: MenuOptions, wrap_around: bool = False) -> None:
        """
        Given a menu option, go to the previous item within the list of the option's enums.
        :param current_option: The currently selected option.
        :param wrap_around: If true, then choosing to go the previous option when at the start of the list will wrap
                            around to the end of the list.
        """
        current_option_idx = list(options_enum := type(current_option)).index(current_option)

        # Determine the index of the previous option value.
        target_option_idx = (current_option_idx - 1) % len(options_enum)
        # If the currently selected option is the first option in the list and wrap-around is disabled, revert the
        # index to its original value. In other words, we're staying at the top of the list and not going back down.
        if (current_option_idx - 1) < 0 and not wrap_around:
            target_option_idx = current_option_idx

        target_option = list(options_enum)[target_option_idx]
        self.change_menu_option(target_option)

    def change_menu_option(self, target_option: MenuOptions) -> None:
        """
        Select the given menu option.
        :param target_option: The target option to be selected.
        """
        # Based on the enum type of the target option, figure out which corresponding field we need to change.
        match target_option:
            case SetupOption(): self.setup_option = target_option
            case WikiOption(): self.wiki_option = target_option
            case MainMenuOption(): self.main_menu_option = target_option
            case VictoryType(): self.victory_type = target_option

    def get_option_colour(self, option: MenuOptions) -> pyxel.Colors:
        """
        Determine which colour to use for drawing menu options. RED if the option is currently selected by the user,
        and WHITE otherwise.
        :param option: the menu option to pick the colour for.
        :return: The appropriate colour.
        """
        match option:
            case SetupOption(): field_to_check = self.setup_option
            case WikiOption(): field_to_check = self.wiki_option
            case MainMenuOption(): field_to_check = self.main_menu_option
            case VictoryType(): field_to_check = self.victory_type

        return pyxel.COLOR_RED if field_to_check is option else pyxel.COLOR_WHITE

    @staticmethod
    def draw_paragraph(x_start: int, y_start: int, text: str, line_length: int) -> None:
        """
        Render text to the screen while automatically accounting for line breaks.
        :param x_start: x of the text's starting position.
        :param y_start: y of the text's starting position.
        :param text: The full text to draw.
        :param line_length: The maximum character length of each line.
        """
        text_to_draw = ""

        for word in text.split():
            # Iterate through each word and check if there's enough space on the current line to add it. Otherwise,
            # draw what we have so far and go to the next line.
            if len(text_to_draw) + len(word) <= line_length:
                text_to_draw += word
            else:
                pyxel.text(x_start, y_start, text_to_draw, pyxel.COLOR_WHITE)
                text_to_draw = word
                # Increment the y position of the text at the end of each line.
                y_start += 6

            # Add a space after each word (so that the reader doesn't run out of breath).
            text_to_draw += " "

        # Draw any remaining text to the final line.
        pyxel.text(x_start, y_start, text_to_draw, pyxel.COLOR_WHITE)<|MERGE_RESOLUTION|>--- conflicted
+++ resolved
@@ -160,20 +160,6 @@
                     pyxel.text(158, 140, "->", pyxel.COLOR_WHITE)
         elif self.loading_game:
             pyxel.load("resources/sprites.pyxres")
-<<<<<<< HEAD
-            pyxel.rectb(20, 20, 160, 144, pyxel.COLOR_WHITE)
-            pyxel.rect(21, 21, 158, 142, pyxel.COLOR_BLACK)
-            pyxel.text(81, 25, "Load Game", pyxel.COLOR_WHITE)
-            for idx, save in enumerate(self.saves):
-                if self.load_game_boundaries[0] <= idx <= self.load_game_boundaries[1]:
-                    pyxel.text(25, 35 + (idx - self.load_game_boundaries[0]) * 10, save, pyxel.COLOR_WHITE)
-                    pyxel.text(150, 35 + (idx - self.load_game_boundaries[0]) * 10, "Load",
-                               pyxel.COLOR_RED if self.save_idx is idx else pyxel.COLOR_WHITE)
-            if self.load_game_boundaries[1] != len(self.saves) - 1:
-                self.draw_paragraph(147, 135, "More down!", 5)
-                pyxel.blt(167, 136, 0, 0, 76, 8, 8)
-            pyxel.text(56, 152, "Press SPACE to go back", pyxel.COLOR_WHITE)
-=======
 
             if self.load_failed:
                 pyxel.rectb(24, 75, 152, 60, pyxel.COLOR_WHITE)
@@ -194,11 +180,9 @@
                         pyxel.text(150, 35 + (idx - self.load_game_boundaries[0]) * 10, "Load",
                                    pyxel.COLOR_RED if self.save_idx is idx else pyxel.COLOR_WHITE)
                 if self.load_game_boundaries[1] != len(self.saves) - 1:
-                    pyxel.text(147, 135, "More", pyxel.COLOR_WHITE)
-                    pyxel.text(147, 141, "down!", pyxel.COLOR_WHITE)
+                    self.draw_paragraph(147, 135, "More down!", 5)
                     pyxel.blt(167, 136, 0, 0, 76, 8, 8)
                 pyxel.text(56, 152, "Press SPACE to go back", pyxel.COLOR_WHITE)
->>>>>>> bc810e0d
         elif self.in_wiki:
             match self.wiki_showing:
                 case WikiOption.VICTORIES:

import typing

import math
import pyxel

from calculator import get_setl_totals
from catalogue import get_all_unlockable, get_unlockable_improvements
from models import VictoryType, InvestigationResult, Heathen, EconomicStatus, ImprovementType, OverlayType, \
    SettlementAttackType, PauseOption
from overlay import Overlay


def display_overlay(overlay: Overlay, is_night: bool):
    """
    Display the given overlay to the screen.
    :param overlay The Overlay to display.
    """
    pyxel.load("resources/sprites.pyxres")
    # The victory overlay displays the player who achieved the victory, as well as the type.
    if OverlayType.VICTORY in overlay.showing:
        pyxel.rectb(12, 60, 176, 38, pyxel.COLOR_WHITE)
        pyxel.rect(13, 61, 174, 36, pyxel.COLOR_BLACK)
        if overlay.current_victory.player is overlay.current_player:
            beginning = "You have"
            pyxel.text(82, 65, "Victory!", pyxel.COLOR_GREEN)
        else:
            beginning = f"{overlay.current_victory.player.name} has"
            pyxel.text(82, 65, "Game over!", pyxel.COLOR_RED)

        if overlay.current_victory.type is VictoryType.ELIMINATION:
            pyxel.text(22, 75, f"{beginning} achieved an ELIMINATION victory.", pyxel.COLOR_RED)
        elif overlay.current_victory.type is VictoryType.JUBILATION or \
                overlay.current_victory.type is VictoryType.GLUTTONY:
            pyxel.text(22, 75, f"{beginning} achieved a {overlay.current_victory.type.value} victory.",
                       pyxel.COLOR_GREEN)
        elif overlay.current_victory.type is VictoryType.AFFLUENCE:
            pyxel.text(22, 75, f"{beginning} achieved an AFFLUENCE victory.", pyxel.COLOR_YELLOW)
        elif overlay.current_victory.type is VictoryType.VIGOUR:
            pyxel.text(30, 75, f"{beginning} achieved a VIGOUR victory.", pyxel.COLOR_ORANGE)
        else:
            pyxel.text(22, 75, f"{beginning} achieved a SERENDIPITY victory.", pyxel.COLOR_PURPLE)

        pyxel.text(35, 85, "Press ENTER to return to the menu.", pyxel.COLOR_WHITE)
    # The deployment overlay displays a message instructing the player.
    elif OverlayType.DEPLOYMENT in overlay.showing:
        pyxel.rectb(12, 150, 176, 15, pyxel.COLOR_WHITE)
        pyxel.rect(13, 151, 174, 13, pyxel.COLOR_BLACK)
        pyxel.text(15, 153, "Click a quad in the white square to deploy!", pyxel.COLOR_WHITE)
    # The elimination overlay displays either game over if the player has been eliminated, or alternatively, any AI
    # players that have been eliminated since the last turn.
    elif OverlayType.ELIMINATION in overlay.showing:
        pyxel.rectb(12, 60, 176, 38, pyxel.COLOR_WHITE)
        pyxel.rect(13, 61, 174, 36, pyxel.COLOR_BLACK)
<<<<<<< HEAD
        pyxel.text(56, 65, "Consigned to folklore", pyxel.COLOR_RED)
        pyxel.text(50, 75, f"{overlay.just_eliminated.name} has been eliminated.", overlay.just_eliminated.colour)
        pyxel.text(70, 85, "SPACE: Dismiss", pyxel.COLOR_WHITE)
    elif OverlayType.NIGHT in overlay.showing:
        pyxel.rectb(12, 50, 176, 58, pyxel.COLOR_WHITE)
        pyxel.rect(13, 51, 174, 56, pyxel.COLOR_BLACK)
        if overlay.night_beginning:
            pyxel.text(35, 55, "The everlasting night begins...", pyxel.COLOR_YELLOW)
            pyxel.text(45, 65, "Reduced vision and harvest", pyxel.COLOR_RED)
            pyxel.text(63, 75, "Increased fortune", pyxel.COLOR_PURPLE)
            pyxel.text(55, 85, "Strengthened heathens", pyxel.COLOR_RED)
        else:
            pyxel.text(42, 55, "The sun returns once more...", pyxel.COLOR_YELLOW)
            pyxel.text(45, 65, "Restored vision and harvest", pyxel.COLOR_GREEN)
            pyxel.text(67, 75, "Regular fortune", pyxel.COLOR_PURPLE)
            pyxel.text(62, 85, "Standard heathens", pyxel.COLOR_GREEN)
        pyxel.text(70, 95, "SPACE: Dismiss", pyxel.COLOR_WHITE)
=======
        if overlay.just_eliminated is overlay.current_player:
            pyxel.text(82, 65, "Game Over!", pyxel.COLOR_RED)
            pyxel.text(32, 75, "Defeat has arrived at your doorstep.", pyxel.COLOR_WHITE)
            pyxel.text(35, 85, "Press ENTER to return to the menu.", pyxel.COLOR_WHITE)
        else:
            pyxel.text(56, 65, "Consigned to folklore", pyxel.COLOR_RED)
            pyxel.text(50, 75, f"{overlay.just_eliminated.name} has been eliminated.", overlay.just_eliminated.colour)
            pyxel.text(70, 85, "SPACE: Dismiss", pyxel.COLOR_WHITE)
>>>>>>> ea60ba97
    # The close-to-victory overlay displays any players who are close to achieving a victory, and the type of
    # victory they are close to achieving.
    elif OverlayType.CLOSE_TO_VIC in overlay.showing:
        extension = 20 * (len(overlay.close_to_vics) - 1)
        pyxel.rectb(12, 60, 176, 48 + extension, pyxel.COLOR_WHITE)
        pyxel.rect(13, 61, 174, 46 + extension, pyxel.COLOR_BLACK)
        pyxel.text(68, 65, "Nearing greatness", pyxel.COLOR_WHITE)
        for idx, vic in enumerate(overlay.close_to_vics):
            qualifier = "an" if vic.type is VictoryType.ELIMINATION or vic.type is VictoryType.AFFLUENCE else "a"
            beginning = "You are" if vic.player is overlay.current_player else f"{vic.player.name} is"
            vic_x = 32 if vic.type is VictoryType.VIGOUR else 22
            pyxel.text(vic_x, 75 + idx * 20, f"{beginning} close to {qualifier} {vic.type.value} victory.",
                       vic.player.colour)
            if vic.type is VictoryType.ELIMINATION:
                pyxel.text(25, 85 + idx * 20, "(Needs to control one more settlement)", pyxel.COLOR_RED)
            elif vic.type is VictoryType.JUBILATION:
                pyxel.text(20, 85 + idx * 20, "(Needs 25 turns of current satisfaction)", pyxel.COLOR_GREEN)
            elif vic.type is VictoryType.GLUTTONY:
                pyxel.text(28, 85 + idx * 20, "(Needs 2 more level 10 settlements)", pyxel.COLOR_GREEN)
            elif vic.type is VictoryType.AFFLUENCE:
                pyxel.text(27, 85 + idx * 20, "(Needs to accumulate 25k more wealth)", pyxel.COLOR_YELLOW)
            elif vic.type is VictoryType.VIGOUR:
                pyxel.text(25, 85 + idx * 20, "(Needs to complete begun Holy Sanctum)", pyxel.COLOR_ORANGE)
            elif vic.type is VictoryType.SERENDIPITY:
                pyxel.text(20, 85 + idx * 20, "(Needs to undergo final ardour blessing)", pyxel.COLOR_PURPLE)
        pyxel.text(70, 95 + extension, "SPACE: Dismiss", pyxel.COLOR_WHITE)
    # The blessing notification overlay displays any blessing completed by the player in the last turn, and what has
    # been unlocked as a result.
    elif OverlayType.BLESS_NOTIF in overlay.showing:
        unlocked = get_all_unlockable(overlay.completed_blessing)
        pyxel.rectb(12, 60, 176, 45 + len(unlocked) * 10, pyxel.COLOR_WHITE)
        pyxel.rect(13, 61, 174, 43 + len(unlocked) * 10, pyxel.COLOR_BLACK)
        pyxel.text(60, 63, "Blessing completed!", pyxel.COLOR_PURPLE)
        pyxel.text(20, 73, overlay.completed_blessing.name, pyxel.COLOR_WHITE)
        pyxel.text(20, 83, "Unlocks:", pyxel.COLOR_WHITE)
        if len(unlocked) > 0:
            for idx, imp in enumerate(unlocked):
                pyxel.text(25, 93 + idx * 10, imp.name, pyxel.COLOR_RED)
        # Blessings that do not unlock any improvements are for meeting victory criteria.
        else:
            pyxel.text(25, 93, "victory", pyxel.COLOR_GREEN)
        pyxel.text(70, 93 + max(1, len(unlocked)) * 10, "SPACE: Dismiss", pyxel.COLOR_WHITE)
    # The construction notification overlay displays any constructions completed by the player in the last turn, and
    # the settlements they were constructed in.
    elif OverlayType.CONSTR_NOTIF in overlay.showing:
        pyxel.rectb(12, 60, 176, 25 + len(overlay.completed_constructions) * 20, pyxel.COLOR_WHITE)
        pyxel.rect(13, 61, 174, 23 + len(overlay.completed_constructions) * 20, pyxel.COLOR_BLACK)
        pluralisation = "s" if len(overlay.completed_constructions) > 1 else ""
        pyxel.text(60, 63, f"Construction{pluralisation} completed!", pyxel.COLOR_RED)
        for idx, constr in enumerate(overlay.completed_constructions):
            pyxel.text(20, 73 + idx * 20, constr.settlement.name, pyxel.COLOR_WHITE)
            pyxel.text(25, 83 + idx * 20, constr.construction.name, pyxel.COLOR_RED)
        pyxel.text(70, 73 + len(overlay.completed_constructions) * 20, "SPACE: Dismiss", pyxel.COLOR_WHITE)
    # The level up notification overlay displays any player settlements that levelled up in the last turn.
    elif OverlayType.LEVEL_NOTIF in overlay.showing:
        pyxel.rectb(12, 60, 176, 25 + len(overlay.levelled_up_settlements) * 20, pyxel.COLOR_WHITE)
        pyxel.rect(13, 61, 174, 23 + len(overlay.levelled_up_settlements) * 20, pyxel.COLOR_BLACK)
        pluralisation = "s" if len(overlay.levelled_up_settlements) > 1 else ""
        pyxel.text(60, 63, f"Settlement{pluralisation} level up!", pyxel.COLOR_WHITE)
        for idx, setl in enumerate(overlay.levelled_up_settlements):
            pyxel.text(20, 73 + idx * 20, setl.name, pyxel.COLOR_WHITE)
            pyxel.text(25, 83 + idx * 20, f"{setl.level - 1} -> {setl.level}", pyxel.COLOR_WHITE)
        pyxel.text(70, 73 + len(overlay.levelled_up_settlements) * 20, "SPACE: Dismiss", pyxel.COLOR_WHITE)
    # The warning overlay displays if the player is not undergoing a blessing, has any settlements without a
    # current construction, or if the player's wealth will be depleted.
    elif OverlayType.WARNING in overlay.showing:
        extension = 0
        if overlay.will_have_negative_wealth:
            extension += 20
        if overlay.has_no_blessing:
            extension += 10
        if len(overlay.problematic_settlements) > 0:
            extension += len(overlay.problematic_settlements) * 10 + 1
        pyxel.rectb(12, 60, 176, 20 + extension, pyxel.COLOR_WHITE)
        pyxel.rect(13, 61, 174, 18 + extension, pyxel.COLOR_BLACK)
        pyxel.text(85, 63, "Warning!", pyxel.COLOR_WHITE)
        offset = 0
        if overlay.will_have_negative_wealth:
            pyxel.text(32, 73, "Your treasuries will be depleted!", pyxel.COLOR_YELLOW)
            pyxel.text(20, 83, "Units will be auto-sold to recoup losses.", pyxel.COLOR_WHITE)
            offset += 20
        if overlay.has_no_blessing:
            pyxel.text(20, 73 + offset, "You are currently undergoing no blessing!", pyxel.COLOR_PURPLE)
            offset += 10
        if len(overlay.problematic_settlements) > 0:
            pyxel.text(15, 73 + offset, "The below settlements have no construction:", pyxel.COLOR_RED)
            offset += 10
            for setl in overlay.problematic_settlements:
                pyxel.text(80, 73 + offset, setl.name, pyxel.COLOR_WHITE)
                offset += 10
    # The investigation overlay displays the results of a just-executed investigation on a relic by one of the
    # player's units.
    elif OverlayType.INVESTIGATION in overlay.showing:
        pyxel.rectb(12, 60, 176, 48, pyxel.COLOR_WHITE)
        pyxel.rect(13, 61, 174, 46, pyxel.COLOR_BLACK)
        pyxel.text(60, 65, "Relic investigation", pyxel.COLOR_ORANGE)
        if overlay.investigation_result is InvestigationResult.WEALTH:
            pyxel.text(15, 75, "Your unit found a chest bursting with gold.", pyxel.COLOR_WHITE)
            pyxel.text(77, 85, "+25 wealth", pyxel.COLOR_YELLOW)
        elif overlay.investigation_result is InvestigationResult.FORTUNE:
            pyxel.text(18, 75, "Your unit found a temple with holy texts.", pyxel.COLOR_WHITE)
            pyxel.text(55, 85, "+25% blessing progress", pyxel.COLOR_PURPLE)
        elif overlay.investigation_result is InvestigationResult.VISION:
            pyxel.text(20, 75, "A vantage point was found, giving sight.", pyxel.COLOR_WHITE)
            pyxel.text(22, 85, "10 quads of vision around unit granted", pyxel.COLOR_GREEN)
        elif overlay.investigation_result is InvestigationResult.HEALTH:
            pyxel.text(22, 75, "A concoction found yields constitution.", pyxel.COLOR_WHITE)
            pyxel.text(44, 85, "Permanent +5 health to unit", pyxel.COLOR_GREEN)
        elif overlay.investigation_result is InvestigationResult.POWER:
            pyxel.text(20, 75, "An exhilarant aura strengthens the unit.", pyxel.COLOR_WHITE)
            pyxel.text(45, 85, "Permanent +5 power to unit", pyxel.COLOR_GREEN)
        elif overlay.investigation_result is InvestigationResult.STAMINA:
            pyxel.text(25, 75, "A mixture found invigorates the unit.", pyxel.COLOR_WHITE)
            pyxel.text(42, 85, "Permanent +1 stamina to unit", pyxel.COLOR_GREEN)
        elif overlay.investigation_result is InvestigationResult.UPKEEP:
            pyxel.text(20, 75, "Returning their coin, the unit walks on.", pyxel.COLOR_WHITE)
            pyxel.text(45, 85, "Permanent 0 upkeep for unit", pyxel.COLOR_YELLOW)
        elif overlay.investigation_result is InvestigationResult.NONE:
            pyxel.text(40, 80, "Nothing of interest was found.", pyxel.COLOR_GRAY)
        pyxel.text(70, 95, "SPACE: Dismiss", pyxel.COLOR_WHITE)
    else:
        # The attack overlay displays the results of an attack that occurred involving one of the player's units,
        # whether player-initiated or not.
        if OverlayType.ATTACK in overlay.showing:
            pyxel.rectb(12, 10, 176, 26, pyxel.COLOR_WHITE)
            pyxel.rect(13, 11, 174, 24, pyxel.COLOR_BLACK)
            att_name = overlay.attack_data.attacker.plan.name
            att_dmg = round(overlay.attack_data.damage_to_attacker)
            def_name = overlay.attack_data.defender.plan.name
            def_dmg = round(overlay.attack_data.damage_to_defender)
            if overlay.attack_data.attacker_was_killed and overlay.attack_data.player_attack:
                pyxel.text(35, 15, f"Your {att_name} (-{att_dmg}) was killed by", pyxel.COLOR_WHITE)
            elif overlay.attack_data.defender_was_killed and not overlay.attack_data.player_attack:
                pyxel.text(35, 15, f"Your {def_name} (-{def_dmg}) was killed by", pyxel.COLOR_WHITE)
            elif overlay.attack_data.attacker_was_killed and not overlay.attack_data.player_attack:
                pyxel.text(50, 15, f"Your {def_name} (-{def_dmg}) killed", pyxel.COLOR_WHITE)
            elif overlay.attack_data.defender_was_killed and overlay.attack_data.player_attack:
                pyxel.text(50, 15, f"Your {att_name} (-{att_dmg}) killed", pyxel.COLOR_WHITE)
            elif overlay.attack_data.player_attack:
                pyxel.text(46, 15, f"Your {att_name} (-{att_dmg}) attacked", pyxel.COLOR_WHITE)
            else:
                pyxel.text(32, 15, f"Your {def_name} (-{def_dmg}) was attacked by", pyxel.COLOR_WHITE)
            pyxel.text(72, 25, f"a {def_name if overlay.attack_data.player_attack else att_name} "
                               f"(-{def_dmg if overlay.attack_data.player_attack else att_dmg})", pyxel.COLOR_WHITE)
        # The settlement attack overlay displays the results of an attack on one of the player's settlements, or on
        # a settlement that has been attacked by the player.
        if OverlayType.SETL_ATTACK in overlay.showing:
            pyxel.rectb(12, 10, 176, 26, pyxel.COLOR_WHITE)
            pyxel.rect(13, 11, 174, 24, pyxel.COLOR_BLACK)
            att_name = overlay.setl_attack_data.attacker.plan.name
            att_dmg = round(overlay.setl_attack_data.damage_to_attacker)
            setl_name = overlay.setl_attack_data.settlement.name
            setl_dmg = round(overlay.setl_attack_data.damage_to_setl)
            if overlay.setl_attack_data.attacker_was_killed:
                pyxel.text(35, 15, f"Your {att_name} (-{att_dmg}) was killed by", pyxel.COLOR_WHITE)
            elif overlay.setl_attack_data.setl_was_taken and overlay.setl_attack_data.player_attack:
                pyxel.text(50, 15, f"Your {att_name} (-{att_dmg}) sacked", pyxel.COLOR_WHITE)
            elif overlay.setl_attack_data.setl_was_taken:
                pyxel.text(70, 15, f"A {att_name} sacked", pyxel.COLOR_WHITE)
            elif overlay.setl_attack_data.player_attack:
                pyxel.text(46, 15, f"Your {att_name} (-{att_dmg}) attacked", pyxel.COLOR_WHITE)
            else:
                pyxel.text(54, 15, f"A {att_name} (-{att_dmg}) attacked", pyxel.COLOR_WHITE)
            pyxel.text(72, 25, f"{setl_name} (-{setl_dmg})", overlay.setl_attack_data.setl_owner.colour)
        # The siege notification overlay notifies the player that one of their settlements has been placed under
        # siege by an AI player.
        if OverlayType.SIEGE_NOTIF in overlay.showing:
            pyxel.rectb(12, 10, 176, 16, pyxel.COLOR_WHITE)
            pyxel.rect(13, 11, 174, 14, pyxel.COLOR_BLACK)
            att_name = overlay.sieger_of_settlement.name
            setl_name = overlay.sieged_settlement.name
            pyxel.text(22, 15, f"{setl_name} was placed under siege by {att_name}", pyxel.COLOR_RED)
        # The settlement overlay displays the currently-selected settlements name, statistics, current construction,
        # and garrison.
        if OverlayType.SETTLEMENT in overlay.showing:
            pyxel.rectb(12, 10, 176, 16, pyxel.COLOR_WHITE)
            pyxel.rect(13, 11, 174, 14, pyxel.COLOR_BLACK)
            pyxel.text(20, 14, f"{overlay.current_settlement.name} ({overlay.current_settlement.level})",
                       overlay.current_player.colour)
            pyxel.blt(80, 12, 0, 0, 28, 8, 8)
            pyxel.text(90, 14, str(round(overlay.current_settlement.strength)), pyxel.COLOR_WHITE)
            satisfaction_u = 8 if overlay.current_settlement.satisfaction >= 50 else 16
            pyxel.blt(105, 12, 0, satisfaction_u, 28, 8, 8)
            pyxel.text(115, 14, str(round(overlay.current_settlement.satisfaction)), pyxel.COLOR_WHITE)

            total_wealth, total_harvest, total_zeal, total_fortune = get_setl_totals(overlay.current_settlement,
                                                                                     is_night,
                                                                                     strict=True)

            pyxel.text(138, 14, str(round(total_wealth)), pyxel.COLOR_YELLOW)
            pyxel.text(150, 14, str(round(total_harvest)), pyxel.COLOR_GREEN)
            pyxel.text(162, 14, str(round(total_zeal)), pyxel.COLOR_RED)
            pyxel.text(174, 14, str(round(total_fortune)), pyxel.COLOR_PURPLE)

            y_offset = 0
            if overlay.current_settlement.current_work is not None and \
                    overlay.current_player.wealth >= \
                    (overlay.current_settlement.current_work.construction.cost -
                     overlay.current_settlement.current_work.zeal_consumed):
                y_offset = 10
            pyxel.rectb(12, 130 - y_offset, 176, 40 + y_offset, pyxel.COLOR_WHITE)
            pyxel.rect(13, 131 - y_offset, 174, 38 + y_offset, pyxel.COLOR_BLACK)
            pyxel.line(100, 130 - y_offset, 100, 168, pyxel.COLOR_WHITE)
            pyxel.text(20, 134 - y_offset, "Construction", pyxel.COLOR_RED)
            if overlay.current_settlement.current_work is not None:
                current_work = overlay.current_settlement.current_work
                remaining_work = current_work.construction.cost - current_work.zeal_consumed
                total_zeal = max(sum(quad.zeal for quad in overlay.current_settlement.quads) +
                                 sum(imp.effect.zeal for imp in overlay.current_settlement.improvements), 0.5)
                total_zeal += (overlay.current_settlement.level - 1) * 0.25 * total_zeal
                remaining_turns = math.ceil(remaining_work / total_zeal)
                pyxel.text(20, 145 - y_offset, current_work.construction.name, pyxel.COLOR_WHITE)
                pyxel.text(20, 155 - y_offset, f"{remaining_turns} turns remaining", pyxel.COLOR_WHITE)
                if overlay.current_player.wealth >= remaining_work:
                    pyxel.blt(20, 153, 0, 0, 52, 8, 8)
                    pyxel.text(30, 155, "Buyout:", pyxel.COLOR_WHITE)
                    pyxel.blt(60, 153, 0, 0, 44, 8, 8)
                    pyxel.text(70, 155, str(round(remaining_work)), pyxel.COLOR_WHITE)
                    pyxel.text(87, 155, "(B)", pyxel.COLOR_WHITE)
            else:
                pyxel.text(20, 145 - y_offset, "None", pyxel.COLOR_RED)
                pyxel.text(20, 155 - y_offset, "Press C to add one!", pyxel.COLOR_WHITE)
            pyxel.text(110, 134 - y_offset, "Garrison", pyxel.COLOR_RED)
            if len(overlay.current_settlement.garrison) > 0:
                pluralisation = "s" if len(overlay.current_settlement.garrison) > 1 else ""
                pyxel.text(110, 145 - y_offset, f"{len(overlay.current_settlement.garrison)} unit{pluralisation}",
                           pyxel.COLOR_WHITE)
                pyxel.text(110, 155 - y_offset, "Press D to deploy!", pyxel.COLOR_WHITE)
            else:
                pyxel.text(110, 145 - y_offset, "No units.", pyxel.COLOR_RED)
        # The unit overlay displays the statistics for the selected unit, along with a notification if the selected
        # unit is the player's and they are currently placing an enemy settlement under siege.
        if OverlayType.UNIT in overlay.showing:
            y_offset = 0 if overlay.selected_unit in overlay.current_player.units else 20
            pyxel.rectb(12, 110 + y_offset, 56, 60 - y_offset, pyxel.COLOR_WHITE)
            pyxel.rect(13, 111 + y_offset, 54, 58 - y_offset, pyxel.COLOR_BLACK)
            pyxel.text(20, 114 + y_offset, overlay.selected_unit.plan.name, pyxel.COLOR_WHITE)
            if overlay.selected_unit.plan.can_settle:
                pyxel.blt(55, 113 + y_offset, 0, 24, 36, 8, 8)
            if not isinstance(overlay.selected_unit, Heathen) and overlay.selected_unit.sieging and \
                    overlay.selected_unit in overlay.current_player.units:
                pyxel.blt(55, 113, 0, 32, 36, 8, 8)
                pyxel.rectb(12, 10, 176, 16, pyxel.COLOR_WHITE)
                pyxel.rect(13, 11, 174, 14, pyxel.COLOR_BLACK)
                pyxel.text(18, 14, "Remember: the siege will end if you move!", pyxel.COLOR_RED)
            pyxel.blt(20, 120 + y_offset, 0, 8, 36, 8, 8)
            pyxel.text(30, 122 + y_offset, str(overlay.selected_unit.health), pyxel.COLOR_WHITE)
            pyxel.blt(20, 130 + y_offset, 0, 0, 36, 8, 8)
            pyxel.text(30, 132 + y_offset, str(overlay.selected_unit.plan.power), pyxel.COLOR_WHITE)
            pyxel.blt(20, 140 + y_offset, 0, 16, 36, 8, 8)
            pyxel.text(30, 142 + y_offset,
                       f"{overlay.selected_unit.remaining_stamina}/{overlay.selected_unit.plan.total_stamina}",
                       pyxel.COLOR_WHITE)
            if overlay.selected_unit in overlay.current_player.units:
                pyxel.blt(20, 150, 0, 0, 44, 8, 8)
                pyxel.text(30, 152,
                           f"{overlay.selected_unit.plan.cost} (-{round(overlay.selected_unit.plan.cost / 25)}/T)",
                           pyxel.COLOR_WHITE)
                pyxel.blt(20, 160, 0, 8, 52, 8, 8)
                pyxel.text(30, 162, "Disb. (D)", pyxel.COLOR_RED)
        # The construction overlay displays the available improvements and unit plans available for construction in
        # the currently-selected settlement, along with their effects.
        if OverlayType.CONSTRUCTION in overlay.showing:
            pyxel.rectb(20, 20, 160, 144, pyxel.COLOR_WHITE)
            pyxel.rect(21, 21, 158, 142, pyxel.COLOR_BLACK)
            pyxel.text(55, 25, "Available constructions", pyxel.COLOR_RED)
            total_zeal = 0
            total_zeal += sum(quad.zeal for quad in overlay.current_settlement.quads)
            total_zeal += sum(imp.effect.zeal for imp in overlay.current_settlement.improvements)
            total_zeal = max(0.5, total_zeal) + (overlay.current_settlement.level - 1) * 0.25 * total_zeal
            if overlay.constructing_improvement:
                for idx, construction in enumerate(overlay.available_constructions):
                    if overlay.construction_boundaries[0] <= idx <= overlay.construction_boundaries[1]:
                        adj_idx = idx - overlay.construction_boundaries[0]
                        pyxel.text(30, 35 + adj_idx * 18,
                                   f"{construction.name} ({math.ceil(construction.cost / total_zeal)})",
                                   pyxel.COLOR_WHITE)
                        pyxel.text(150, 35 + adj_idx * 18, "Build",
                                   pyxel.COLOR_RED if overlay.selected_construction is construction
                                   else pyxel.COLOR_WHITE)
                        effects = 0
                        if construction.effect.wealth != 0:
                            sign = "+" if construction.effect.wealth > 0 else "-"
                            pyxel.text(30 + effects * 25, 42 + adj_idx * 18,
                                       f"{sign}{abs(construction.effect.wealth)}", pyxel.COLOR_YELLOW)
                            effects += 1
                        if construction.effect.harvest != 0:
                            sign = "+" if construction.effect.harvest > 0 else "-"
                            pyxel.text(30 + effects * 25, 42 + adj_idx * 18,
                                       f"{sign}{abs(construction.effect.harvest)}", pyxel.COLOR_GREEN)
                            effects += 1
                        if construction.effect.zeal != 0:
                            sign = "+" if construction.effect.zeal > 0 else "-"
                            pyxel.text(30 + effects * 25, 42 + adj_idx * 18,
                                       f"{sign}{abs(construction.effect.zeal)}", pyxel.COLOR_RED)
                            effects += 1
                        if construction.effect.fortune != 0:
                            sign = "+" if construction.effect.fortune > 0 else "-"
                            pyxel.text(30 + effects * 25, 42 + adj_idx * 18,
                                       f"{sign}{abs(construction.effect.fortune)}", pyxel.COLOR_PURPLE)
                            effects += 1
                        if construction.effect.strength != 0:
                            sign = "+" if construction.effect.strength > 0 else "-"
                            pyxel.blt(30 + effects * 25, 42 + adj_idx * 18, 0, 0, 28, 8, 8)
                            pyxel.text(40 + effects * 25, 42 + adj_idx * 18,
                                       f"{sign}{abs(construction.effect.strength)}", pyxel.COLOR_WHITE)
                            effects += 1
                        if construction.effect.satisfaction != 0:
                            sign = "+" if construction.effect.satisfaction > 0 else "-"
                            satisfaction_u = 8 if construction.effect.satisfaction >= 0 else 16
                            pyxel.blt(30 + effects * 25, 42 + adj_idx * 18, 0, satisfaction_u, 28, 8, 8)
                            pyxel.text(40 + effects * 25, 42 + adj_idx * 18,
                                       f"{sign}{abs(construction.effect.satisfaction)}", pyxel.COLOR_WHITE)
            else:
                for idx, unit_plan in enumerate(overlay.available_unit_plans):
                    if overlay.unit_plan_boundaries[0] <= idx <= overlay.unit_plan_boundaries[1]:
                        adj_idx = idx - overlay.unit_plan_boundaries[0]
                        pyxel.text(30, 35 + adj_idx * 18,
                                   f"{unit_plan.name} ({math.ceil(unit_plan.cost / total_zeal)})",
                                   pyxel.COLOR_WHITE)
                        pyxel.text(146, 35 + adj_idx * 18, "Recruit",
                                   pyxel.COLOR_RED if overlay.selected_construction is unit_plan
                                   else pyxel.COLOR_WHITE)
                        pyxel.blt(30, 42 + adj_idx * 18, 0, 8, 36, 8, 8)
                        pyxel.text(45, 42 + adj_idx * 18, str(unit_plan.max_health), pyxel.COLOR_WHITE)
                        pyxel.blt(60, 42 + adj_idx * 18, 0, 0, 36, 8, 8)
                        pyxel.text(75, 42 + adj_idx * 18, str(unit_plan.power), pyxel.COLOR_WHITE)
                        pyxel.blt(90, 42 + adj_idx * 18, 0, 16, 36, 8, 8)
                        pyxel.text(105, 42 + adj_idx * 18, str(unit_plan.total_stamina), pyxel.COLOR_WHITE)
                        if unit_plan.can_settle:
                            pyxel.text(115, 42 + adj_idx * 18, "-1 LVL", pyxel.COLOR_WHITE)
            pyxel.text(90, 150, "Cancel",
                       pyxel.COLOR_RED if overlay.selected_construction is None else pyxel.COLOR_WHITE)
            if overlay.constructing_improvement:
                pyxel.text(140, 150, "Units ->", pyxel.COLOR_WHITE)
            elif len(overlay.available_constructions) > 0:
                pyxel.text(25, 150, "<- Improvements", pyxel.COLOR_WHITE)
        # The standard overlay displays the current turn, ongoing blessing, and player wealth.
        if OverlayType.STANDARD in overlay.showing:
            pyxel.rectb(20, 20, 160, 144, pyxel.COLOR_WHITE)
            pyxel.rect(21, 21, 158, 142, pyxel.COLOR_BLACK)
            pyxel.text(90, 30, f"Turn {overlay.current_turn}", pyxel.COLOR_WHITE)
            pyxel.text(30, 40, "Blessing", pyxel.COLOR_PURPLE)
            if overlay.current_player.ongoing_blessing is not None:
                ong_blessing = overlay.current_player.ongoing_blessing
                remaining_work = ong_blessing.blessing.cost - ong_blessing.fortune_consumed
                total_fortune = 0
                for setl in overlay.current_player.settlements:
                    fortune_to_add = 0
                    fortune_to_add += sum(quad.fortune for quad in setl.quads)
                    fortune_to_add += sum(imp.effect.fortune for imp in setl.improvements)
                    fortune_to_add += (setl.level - 1) * 0.25 * fortune_to_add
                    total_fortune += fortune_to_add
                total_fortune = max(0.5, total_fortune)
                if is_night:
                    total_fortune *= 1.1
                remaining_turns = math.ceil(remaining_work / total_fortune)
                pyxel.text(30, 50, ong_blessing.blessing.name, pyxel.COLOR_WHITE)
                pyxel.text(30, 60, f"{remaining_turns} turns remaining", pyxel.COLOR_WHITE)
            else:
                pyxel.text(30, 50, "None", pyxel.COLOR_RED)
                pyxel.text(30, 60, "Press F to add one!", pyxel.COLOR_WHITE)
            pyxel.text(30, 80, "Wealth", pyxel.COLOR_YELLOW)
            wealth_per_turn = 0
            for setl in overlay.current_player.settlements:
                wealth_to_add = 0
                wealth_to_add += sum(quad.wealth for quad in setl.quads)
                wealth_to_add += sum(imp.effect.wealth for imp in setl.improvements)
                wealth_to_add += (setl.level - 1) * 0.25 * wealth_to_add
                if setl.economic_status is EconomicStatus.RECESSION:
                    wealth_to_add = 0
                elif setl.economic_status is EconomicStatus.BOOM:
                    wealth_to_add *= 1.5
                wealth_per_turn += wealth_to_add
            for unit in overlay.current_player.units:
                if not unit.garrisoned:
                    wealth_per_turn -= unit.plan.cost / 25
            sign = "+" if wealth_per_turn > 0 else "-"
            pyxel.text(30, 90,
                       f"{round(overlay.current_player.wealth)} ({sign}{abs(round(wealth_per_turn, 2))})",
                       pyxel.COLOR_WHITE)
        # The settlement click overlay displays the two options available to the player when interacting with an
        # enemy settlement: attack or besiege.
        if OverlayType.SETL_CLICK in overlay.showing:
            pyxel.rectb(50, 60, 100, 70, pyxel.COLOR_WHITE)
            pyxel.rect(51, 61, 98, 68, pyxel.COLOR_BLACK)
            name_len = len(overlay.attacked_settlement.name)
            x_offset = 11 - name_len
            pyxel.text(82 + x_offset, 70, str(overlay.attacked_settlement.name),
                       overlay.attacked_settlement_owner.colour)
            pyxel.blt(90, 78, 0, 0, 28, 8, 8)
            pyxel.text(100, 80, str(overlay.attacked_settlement.strength), pyxel.COLOR_WHITE)
            pyxel.text(68, 95, "Attack",
                       pyxel.COLOR_RED
                       if overlay.setl_attack_opt is SettlementAttackType.ATTACK else pyxel.COLOR_WHITE)
            pyxel.text(110, 95, "Besiege",
                       pyxel.COLOR_RED
                       if overlay.setl_attack_opt is SettlementAttackType.BESIEGE else pyxel.COLOR_WHITE)
            pyxel.text(90, 115, "Cancel", pyxel.COLOR_RED if overlay.setl_attack_opt is None else pyxel.COLOR_WHITE)
        # The blessing overlay displays the available blessings that the player can undergo, along with the types of
        # improvements that they unlock.
        if OverlayType.BLESSING in overlay.showing:
            pyxel.rectb(20, 20, 160, 144, pyxel.COLOR_WHITE)
            pyxel.rect(21, 21, 158, 142, pyxel.COLOR_BLACK)
            pyxel.text(65, 25, "Available blessings", pyxel.COLOR_PURPLE)
            total_fortune = 0
            for setl in overlay.current_player.settlements:
                fortune_to_add = 0
                fortune_to_add += sum(quad.fortune for quad in setl.quads)
                fortune_to_add += sum(imp.effect.fortune for imp in setl.improvements)
                fortune_to_add += (setl.level - 1) * 0.25 * fortune_to_add
                total_fortune += fortune_to_add
            total_fortune = max(0.5, total_fortune)
            if is_night:
                total_fortune *= 1.1
            for idx, blessing in enumerate(overlay.available_blessings):
                if overlay.blessing_boundaries[0] <= idx <= overlay.blessing_boundaries[1]:
                    adj_idx = idx - overlay.blessing_boundaries[0]
                    pyxel.text(30, 35 + adj_idx * 18,
                               f"{blessing.name} ({math.ceil(blessing.cost / total_fortune)})", pyxel.COLOR_WHITE)
                    pyxel.text(145, 35 + adj_idx * 18, "Undergo",
                               pyxel.COLOR_RED if overlay.selected_blessing is blessing else pyxel.COLOR_WHITE)
                    imps = get_unlockable_improvements(blessing)
                    pyxel.text(30, 42 + adj_idx * 18, "Unlocks:", pyxel.COLOR_WHITE)
                    types_unlockable: typing.List[ImprovementType] = []
                    if len(imps) > 0:
                        for imp in imps:
                            if imp.effect.wealth > 0:
                                types_unlockable.append(ImprovementType.ECONOMICAL)
                            if imp.effect.harvest > 0:
                                types_unlockable.append(ImprovementType.BOUNTIFUL)
                            if imp.effect.zeal > 0:
                                types_unlockable.append(ImprovementType.INDUSTRIAL)
                            if imp.effect.fortune > 0:
                                types_unlockable.append(ImprovementType.MAGICAL)
                            if imp.effect.strength > 0:
                                types_unlockable.append(ImprovementType.INTIMIDATORY)
                            if imp.effect.satisfaction > 0:
                                types_unlockable.append(ImprovementType.PANDERING)
                        if len(types_unlockable) > 0:
                            for type_idx, unl_type in enumerate(set(types_unlockable)):
                                uv_coords: (int, int) = 0, 44
                                if unl_type is ImprovementType.BOUNTIFUL:
                                    uv_coords = 8, 44
                                elif unl_type is ImprovementType.INDUSTRIAL:
                                    uv_coords = 16, 44
                                elif unl_type is ImprovementType.MAGICAL:
                                    uv_coords = 24, 44
                                elif unl_type is ImprovementType.INTIMIDATORY:
                                    uv_coords = 0, 28
                                elif unl_type is ImprovementType.PANDERING:
                                    uv_coords = 8, 28
                                pyxel.blt(65 + type_idx * 10, 41 + adj_idx * 18, 0, uv_coords[0], uv_coords[1], 8,
                                          8)
                        else:
                            pyxel.text(65, 41 + adj_idx * 18, "victory", pyxel.COLOR_GREEN)
                    else:
                        pyxel.text(65, 41 + adj_idx * 18, "victory", pyxel.COLOR_GREEN)
            pyxel.text(90, 150, "Cancel", pyxel.COLOR_RED if overlay.selected_blessing is None else pyxel.COLOR_WHITE)
        # The tutorial overlay displays an instructional message to the player w.r.t. founding their first
        # settlement.
        if OverlayType.TUTORIAL in overlay.showing:
            pyxel.rectb(8, 140, 184, 25, pyxel.COLOR_WHITE)
            pyxel.rect(9, 141, 182, 23, pyxel.COLOR_BLACK)
            pyxel.text(60, 143, "Welcome to Microcosm!", pyxel.COLOR_WHITE)
            pyxel.text(12, 153, "Click a quad to found your first settlement.", pyxel.COLOR_WHITE)
        # The pause overlay displays the available pause options for the player to select.
        if OverlayType.PAUSE in overlay.showing:
            pyxel.rectb(52, 60, 96, 63, pyxel.COLOR_WHITE)
            pyxel.rect(53, 61, 94, 61, pyxel.COLOR_BLACK)
            pyxel.text(80, 68, "Game paused", pyxel.COLOR_WHITE)
            pyxel.text(88, 80, "Resume",
                       pyxel.COLOR_RED if overlay.pause_option is PauseOption.RESUME else pyxel.COLOR_WHITE)
            if overlay.has_saved:
                pyxel.text(88, 90, "Saved!", pyxel.COLOR_GREEN)
            else:
                pyxel.text(90, 90, "Save",
                           pyxel.COLOR_RED if overlay.pause_option is PauseOption.SAVE else pyxel.COLOR_WHITE)
            pyxel.text(84, 100, "Controls",
                       pyxel.COLOR_RED if overlay.pause_option is PauseOption.CONTROLS else pyxel.COLOR_WHITE)
            pyxel.text(90, 110, "Quit",
                       pyxel.COLOR_RED if overlay.pause_option is PauseOption.QUIT else pyxel.COLOR_WHITE)
        # The controls overlay displays the controls that are not permanent fixtures at the bottom of the screen.
        if OverlayType.CONTROLS in overlay.showing:
            pyxel.rectb(20, 20, 160, 144, pyxel.COLOR_WHITE)
            pyxel.rect(21, 21, 158, 142, pyxel.COLOR_BLACK)
            pyxel.text(85, 30, "Controls", pyxel.COLOR_WHITE)
            pyxel.text(30, 45, "ARROWS", pyxel.COLOR_WHITE)
            pyxel.text(65, 45, "Navigate menus/pan map", pyxel.COLOR_WHITE)
            pyxel.text(30, 55, "R CLICK", pyxel.COLOR_WHITE)
            pyxel.text(65, 55, "Show quad yield", pyxel.COLOR_WHITE)
            pyxel.text(30, 65, "L CLICK", pyxel.COLOR_WHITE)
            pyxel.text(65, 65, "Move/select/attack units", pyxel.COLOR_WHITE)
            pyxel.text(30, 75, "C", pyxel.COLOR_WHITE)
            pyxel.text(65, 75, "Add/change construction", pyxel.COLOR_WHITE)
            pyxel.text(30, 85, "F", pyxel.COLOR_WHITE)
            pyxel.text(65, 85, "Add/change blessing", pyxel.COLOR_WHITE)
            pyxel.text(30, 95, "D", pyxel.COLOR_WHITE)
            pyxel.text(65, 95, "Deploy/disband unit", pyxel.COLOR_WHITE)
            pyxel.text(30, 105, "N", pyxel.COLOR_WHITE)
            pyxel.text(65, 105, "Next song", pyxel.COLOR_WHITE)
            pyxel.text(30, 115, "B", pyxel.COLOR_WHITE)
            pyxel.text(65, 115, "Buyout construction", pyxel.COLOR_WHITE)
            pyxel.text(56, 150, "Press SPACE to go back.", pyxel.COLOR_WHITE)<|MERGE_RESOLUTION|>--- conflicted
+++ resolved
@@ -51,10 +51,14 @@
     elif OverlayType.ELIMINATION in overlay.showing:
         pyxel.rectb(12, 60, 176, 38, pyxel.COLOR_WHITE)
         pyxel.rect(13, 61, 174, 36, pyxel.COLOR_BLACK)
-<<<<<<< HEAD
-        pyxel.text(56, 65, "Consigned to folklore", pyxel.COLOR_RED)
-        pyxel.text(50, 75, f"{overlay.just_eliminated.name} has been eliminated.", overlay.just_eliminated.colour)
-        pyxel.text(70, 85, "SPACE: Dismiss", pyxel.COLOR_WHITE)
+        if overlay.just_eliminated is overlay.current_player:
+            pyxel.text(82, 65, "Game Over!", pyxel.COLOR_RED)
+            pyxel.text(32, 75, "Defeat has arrived at your doorstep.", pyxel.COLOR_WHITE)
+            pyxel.text(35, 85, "Press ENTER to return to the menu.", pyxel.COLOR_WHITE)
+        else:
+            pyxel.text(56, 65, "Consigned to folklore", pyxel.COLOR_RED)
+            pyxel.text(50, 75, f"{overlay.just_eliminated.name} has been eliminated.", overlay.just_eliminated.colour)
+            pyxel.text(70, 85, "SPACE: Dismiss", pyxel.COLOR_WHITE)
     elif OverlayType.NIGHT in overlay.showing:
         pyxel.rectb(12, 50, 176, 58, pyxel.COLOR_WHITE)
         pyxel.rect(13, 51, 174, 56, pyxel.COLOR_BLACK)
@@ -69,16 +73,6 @@
             pyxel.text(67, 75, "Regular fortune", pyxel.COLOR_PURPLE)
             pyxel.text(62, 85, "Standard heathens", pyxel.COLOR_GREEN)
         pyxel.text(70, 95, "SPACE: Dismiss", pyxel.COLOR_WHITE)
-=======
-        if overlay.just_eliminated is overlay.current_player:
-            pyxel.text(82, 65, "Game Over!", pyxel.COLOR_RED)
-            pyxel.text(32, 75, "Defeat has arrived at your doorstep.", pyxel.COLOR_WHITE)
-            pyxel.text(35, 85, "Press ENTER to return to the menu.", pyxel.COLOR_WHITE)
-        else:
-            pyxel.text(56, 65, "Consigned to folklore", pyxel.COLOR_RED)
-            pyxel.text(50, 75, f"{overlay.just_eliminated.name} has been eliminated.", overlay.just_eliminated.colour)
-            pyxel.text(70, 85, "SPACE: Dismiss", pyxel.COLOR_WHITE)
->>>>>>> ea60ba97
     # The close-to-victory overlay displays any players who are close to achieving a victory, and the type of
     # victory they are close to achieving.
     elif OverlayType.CLOSE_TO_VIC in overlay.showing:
